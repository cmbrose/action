import * as fs from 'fs';
import * as core from '@actions/core';
import * as path from 'path';
<<<<<<< HEAD
=======
import { getGitHubMetadata } from './utils';
>>>>>>> 478c2391

const FEATURES_README_TEMPLATE = `
# #{Name}

#{Description}

## Example Usage

\`\`\`json
"features": {
        "#{Registry}/#{Namespace}/#{Id}:#{Version}": {
            "version": "latest"
        }
}
\`\`\`

## Options

#{OptionsTable}

---

_Note: This file was auto-generated from the [devcontainer-feature.json](#{RepoUrl})._
`;

const TEMPLATE_README_TEMPLATE = `
# #{Name}

#{Description}

## Options

#{OptionsTable}
`;

export async function generateFeaturesDocumentation(basePath: string, ociRegistry: string, namespace: string) {
    await _generateDocumentation(basePath, FEATURES_README_TEMPLATE, 'devcontainer-feature.json', ociRegistry, namespace);
}

export async function generateTemplateDocumentation(basePath: string) {
    await _generateDocumentation(basePath, TEMPLATE_README_TEMPLATE, 'devcontainer-template.json');
}

async function _generateDocumentation(basePath: string, readmeTemplate: string, metadataFile: string, ociRegistry: string = '', namespace: string = '') {
    const directories = fs.readdirSync(basePath);

    await Promise.all(
        directories.map(async (f: string) => {
            if (!f.startsWith('.')) {
                const readmePath = path.join(basePath, f, 'README.md');

                // Reads in feature.json
                const jsonPath = path.join(basePath, f, metadataFile);

                if (!fs.existsSync(jsonPath)) {
                    core.error(`${metadataFile} not found at path '${jsonPath}'`);
                    return;
                }

                let parsedJson: any | undefined = undefined;
                try {
                    parsedJson = JSON.parse(fs.readFileSync(jsonPath, 'utf8'));
                } catch (err) {
                    core.error(`Failed to parse ${jsonPath}: ${err}`);
                    return;
                }

                if (!parsedJson || !parsedJson?.id) {
                    core.error(`${metadataFile} for '${f}' does not contain an 'id'`);
                    return;
                }

<<<<<<< HEAD
                const owner = github.context.repo.owner;
                const repo = github.context.repo.repo;

                // Add version
                let version = 'latest';
                const parsedVersion: string = parsedJson?.version;
                if (parsedVersion) {
                    // example - 1.0.0
                    const splitVersion = parsedVersion.split('.');
                    version = splitVersion[0];
=======
                const srcInfo = getGitHubMetadata();

                const ref = srcInfo.ref;
                const owner = srcInfo.owner;
                const repo = srcInfo.repo;

                // Add tag if parseable
                let versionTag = 'latest';
                if (ref && ref.includes('refs/tags/')) {
                    versionTag = ref.replace('refs/tags/', '');
>>>>>>> 478c2391
                }

                const generateOptionsMarkdown = () => {
                    const options = parsedJson?.options;
                    if (!options) {
                        return '';
                    }

                    const keys = Object.keys(options);
                    const contents = keys
                        .map(k => {
                            const val = options[k];
                            return `| ${k} | ${val.description || '-'} | ${val.type || '-'} | ${val.default || '-'} |`;
                        })
                        .join('\n');

                    return '| Options Id | Description | Type | Default Value |\n' + '|-----|-----|-----|-----|\n' + contents;
                };

                let urlToConfig = './devcontainer-feature.json';
                const basePathTrimmed = basePath.startsWith('./') ? basePath.substring(2) : basePath;
                if (srcInfo.owner && srcInfo.repo) {
                    urlToConfig = `https://github.com/${srcInfo.owner}/${srcInfo.repo}/blob/main/${basePathTrimmed}/${f}/devcontainer-feature.json`;
                }

                const newReadme = readmeTemplate
                    // Templates & Features
                    .replace('#{Id}', parsedJson.id)
                    .replace('#{Name}', parsedJson.name ? `${parsedJson.name} (${parsedJson.id})` : `${parsedJson.id}`)
                    .replace('#{Description}', parsedJson.description ?? '')
                    .replace('#{OptionsTable}', generateOptionsMarkdown())
                    // Features Only
                    .replace('#{Registry}', ociRegistry)
                    .replace('#{Namespace}', namespace == '<owner>/<repo>' ? `${owner}/${repo}` : namespace)
                    .replace('#{Version}', version)
                    // Templates Only
                    .replace('#{ManifestName}', parsedJson?.image?.manifest ?? '')
                    .replace('#{RepoUrl}', urlToConfig);

                // Remove previous readme
                if (fs.existsSync(readmePath)) {
                    fs.unlinkSync(readmePath);
                }

                // Write new readme
                fs.writeFileSync(readmePath, newReadme);
            }
        })
    );
}<|MERGE_RESOLUTION|>--- conflicted
+++ resolved
@@ -1,10 +1,7 @@
 import * as fs from 'fs';
 import * as core from '@actions/core';
 import * as path from 'path';
-<<<<<<< HEAD
-=======
 import { getGitHubMetadata } from './utils';
->>>>>>> 478c2391
 
 const FEATURES_README_TEMPLATE = `
 # #{Name}
@@ -77,9 +74,10 @@
                     return;
                 }
 
-<<<<<<< HEAD
-                const owner = github.context.repo.owner;
-                const repo = github.context.repo.repo;
+                const srcInfo = getGitHubMetadata();
+
+                const owner = srcInfo.owner;
+                const repo = srcInfo.repo;
 
                 // Add version
                 let version = 'latest';
@@ -88,18 +86,6 @@
                     // example - 1.0.0
                     const splitVersion = parsedVersion.split('.');
                     version = splitVersion[0];
-=======
-                const srcInfo = getGitHubMetadata();
-
-                const ref = srcInfo.ref;
-                const owner = srcInfo.owner;
-                const repo = srcInfo.repo;
-
-                // Add tag if parseable
-                let versionTag = 'latest';
-                if (ref && ref.includes('refs/tags/')) {
-                    versionTag = ref.replace('refs/tags/', '');
->>>>>>> 478c2391
                 }
 
                 const generateOptionsMarkdown = () => {
