--- conflicted
+++ resolved
@@ -46,12 +46,7 @@
     "prettier": "2.7.1",
     "rimraf": "^2.6.3",
     "ts-jest": "^27.1.3",
-<<<<<<< HEAD
     "typescript": "^4.7.4",
-    "yargs": "^17.3.1"
-=======
-    "typescript": "^4.5.5",
     "yargs": "^17.5.1"
->>>>>>> 4eae4747
   }
 }