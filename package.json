--- conflicted
+++ resolved
@@ -29,12 +29,8 @@
   "dependencies": {
     "@actions/core": "^1.6.0",
     "@actions/github": "^5.0.3",
-<<<<<<< HEAD
-    "jsonc-parser": "^3.0.0",
+    "jsonc-parser": "^3.1.0",
     "minipass": "3.2.1",
-=======
-    "jsonc-parser": "^3.1.0",
->>>>>>> 9df6dce5
     "tar": "^6.1.11"
   },
   "devDependencies": {
