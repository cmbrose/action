--- conflicted
+++ resolved
@@ -7,15 +7,8 @@
   "scripts": {
     "format": "prettier --write '**/*.ts'",
     "format-check": "prettier --check '**/*.ts'",
-<<<<<<< HEAD
-    "build": "tsc && npx @vercel/ncc build && npx convert-action",
+    "build": "tsc && npx @vercel/ncc build && npx -y convert-action",
     "test": "jest"
-=======
-    "package": "ncc build --source-map --license licenses.txt",
-    "build": "yarn compile && yarn package",
-    "test": "jest",
-    "all": "yarn compile && yarn format && yarn package && yarn test"
->>>>>>> 52f81157
   },
   "repository": {
     "type": "git",
